#include <vector>

#include "gtest/gtest.h"

#include "parallel_hashmap/phmap_dump.h"

namespace phmap {
namespace container_internal {
namespace {

using ::phmap::flat_hash_set;
using ::phmap::flat_hash_map;
using ::phmap::parallel_flat_hash_map;
using ::phmap::BinaryOutputArchive;
using ::phmap::BinaryInputArchive;
<<<<<<< HEAD
using ::phmap::MmapOutputArchive;
using ::phmap::MmapInputArchive;
using ::phmap::MmapAllocator;
=======
>>>>>>> 61f1bdb0

TEST(DumpLoad, FlatHashSet_uin32) {
    flat_hash_set<uint32_t> st1;
    BinaryOutputArchive ar_out("./dump.data");

    st1.insert(1991);
    st1.insert(1202);

    EXPECT_TRUE(st1.dump(ar_out));
    flat_hash_set<uint32_t> st2;
    BinaryInputArchive ar_in("./dump.data");

    EXPECT_TRUE(st2.load(ar_in));

    EXPECT_EQ(2, st2.size());
    EXPECT_TRUE(st2.count(1991));
    EXPECT_TRUE(st2.count(1202));
}

TEST(DumpLoad, FlatHashMap_uint64_uint32) {
    flat_hash_map<uint64_t, uint32_t> mp1;
    BinaryOutputArchive ar_out("./dump.data");

    mp1[78731] = 99;
    mp1[13141] = 299;
    mp1[2651] = 101;

    EXPECT_TRUE(mp1.dump(ar_out));
    flat_hash_map<uint64_t, uint32_t> mp2;
    BinaryInputArchive ar_in("./dump.data");

    EXPECT_TRUE(mp2.load(ar_in));

    EXPECT_EQ(3, mp2.size());
    EXPECT_TRUE(mp2.count(78731));
    EXPECT_TRUE(mp2.count(13141));
    EXPECT_EQ(99, mp2.at(78731));
    EXPECT_EQ(101, mp2.at(2651));
}

TEST(DumpLoad, ParallelFlatHashMap_uint64_uint32) {
    parallel_flat_hash_map<uint64_t, uint32_t> mp1;
    BinaryOutputArchive ar_out("./dump.data");

    mp1[100] = 99;
    mp1[300] = 299;
    mp1[101] = 992;
    mp1[1300] = 2991;
    mp1[1130] = 299;
    mp1[2130] = 1299;

    EXPECT_TRUE(mp1.dump(ar_out));
    parallel_flat_hash_map<uint64_t, uint32_t> mp2;
    BinaryInputArchive ar_in("./dump.data");
<<<<<<< HEAD

    EXPECT_TRUE(mp2.load(ar_in));

    EXPECT_EQ(6, mp2.size());
    EXPECT_EQ(99, mp2[100]);
    EXPECT_EQ(299, mp2[300]);
    EXPECT_EQ(299, mp2[1130]);
    EXPECT_EQ(1299, mp2[2130]);
}

#if defined(__linux__)

TEST(MmapDumpLoad, FlatHashMap_uint64_uint32) {
    using MapType = flat_hash_map<uint64_t, uint32_t,
            phmap::container_internal::hash_default_hash<uint64_t>,
            phmap::container_internal::hash_default_eq<uint64_t>,
            phmap::MmapAllocator<
                        phmap::container_internal::Pair<const uint64_t, uint32_t>>>;
    
    MapType mp1;
    MmapOutputArchive ar_out("./dump.data");

    mp1[78731] = 99;
    mp1[13141] = 299;
    mp1[2651] = 101;

    EXPECT_TRUE(mp1.mmap_dump(ar_out));
    MapType mp2;
    MmapInputArchive ar_in("./dump.data");

    EXPECT_TRUE(mp2.mmap_load(ar_in));

    EXPECT_EQ(3, mp2.size());
    EXPECT_TRUE(mp2.count(78731));
    EXPECT_TRUE(mp2.count(13141));
    EXPECT_EQ(99, mp2.at(78731));
    EXPECT_EQ(101, mp2.at(2651));
}

TEST(MmapDumpLoad, ParallelFlatHashMap_uint64_uint32) {
    using MapType = parallel_flat_hash_map<uint64_t, uint32_t,
            phmap::container_internal::hash_default_hash<uint64_t>,
            phmap::container_internal::hash_default_eq<uint64_t>,
            phmap::MmapAllocator<
                        phmap::container_internal::Pair<const uint64_t, uint32_t>>,
            4,
            phmap::NullMutex>;
    
    MapType mp1;
    MmapOutputArchive ar_out("./dump.data");

    mp1[100] = 99;
    mp1[300] = 299;
    mp1[101] = 992;
    mp1[1300] = 2991;
    mp1[1130] = 299;
    mp1[2130] = 1299;

    EXPECT_TRUE(mp1.mmap_dump(ar_out));
    MapType mp2;
    MmapInputArchive ar_in("./dump.data");

    EXPECT_TRUE(mp2.mmap_load(ar_in));
=======

    EXPECT_TRUE(mp2.load(ar_in));
>>>>>>> 61f1bdb0

    EXPECT_EQ(6, mp2.size());
    EXPECT_EQ(99, mp2[100]);
    EXPECT_EQ(299, mp2[300]);
    EXPECT_EQ(299, mp2[1130]);
    EXPECT_EQ(1299, mp2[2130]);
}
#endif

}
}
}
<|MERGE_RESOLUTION|>--- conflicted
+++ resolved
@@ -13,12 +13,9 @@
 using ::phmap::parallel_flat_hash_map;
 using ::phmap::BinaryOutputArchive;
 using ::phmap::BinaryInputArchive;
-<<<<<<< HEAD
 using ::phmap::MmapOutputArchive;
 using ::phmap::MmapInputArchive;
 using ::phmap::MmapAllocator;
-=======
->>>>>>> 61f1bdb0
 
 TEST(DumpLoad, FlatHashSet_uin32) {
     flat_hash_set<uint32_t> st1;
@@ -73,10 +70,8 @@
     EXPECT_TRUE(mp1.dump(ar_out));
     parallel_flat_hash_map<uint64_t, uint32_t> mp2;
     BinaryInputArchive ar_in("./dump.data");
-<<<<<<< HEAD
 
     EXPECT_TRUE(mp2.load(ar_in));
-
     EXPECT_EQ(6, mp2.size());
     EXPECT_EQ(99, mp2[100]);
     EXPECT_EQ(299, mp2[300]);
@@ -137,11 +132,6 @@
     MmapInputArchive ar_in("./dump.data");
 
     EXPECT_TRUE(mp2.mmap_load(ar_in));
-=======
-
-    EXPECT_TRUE(mp2.load(ar_in));
->>>>>>> 61f1bdb0
-
     EXPECT_EQ(6, mp2.size());
     EXPECT_EQ(99, mp2[100]);
     EXPECT_EQ(299, mp2[300]);
